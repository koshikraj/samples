buildscript {
    ext {
<<<<<<< HEAD
        corda_release_group = 'com.r3.corda'
        corda_release_version = '4.0-RC02'
        corda_gradle_plugins_version = '4.0.40'
        kotlin_version = '1.2.71'
        junit_version = '4.12'
        quasar_version = '0.7.11_r3'
=======
        corda_release_group = 'net.corda'
        corda_release_version = '4.0-RC07'
        corda_gradle_plugins_version = '4.0.40'
        kotlin_version = '1.2.71'
        junit_version = '4.12'
        slf4j_version = '1.7.25'
        quasar_version = '0.7.10'
>>>>>>> ba724137
        corda_platform_version = '4'
    }

    repositories {
        mavenLocal()
        mavenCentral()
        jcenter()
        maven { url 'https://ci-artifactory.corda.r3cev.com/artifactory/corda-releases' }
    }

    dependencies {
        classpath "org.jetbrains.kotlin:kotlin-gradle-plugin:$kotlin_version"
        classpath "net.corda.plugins:cordapp:$corda_gradle_plugins_version"
        classpath "net.corda.plugins:cordformation:$corda_gradle_plugins_version"
        classpath "net.corda.plugins:quasar-utils:$corda_gradle_plugins_version"
    }
}

allprojects {
<<<<<<< HEAD
=======
    apply plugin: 'kotlin'

>>>>>>> ba724137
    repositories {
        mavenLocal()
        jcenter()
        mavenCentral()
<<<<<<< HEAD
        maven { url 'https://jitpack.io' }
        maven { url 'https://ci-artifactory.corda.r3cev.com/artifactory/corda' }
        maven { url 'https://ci-artifactory.corda.r3cev.com/artifactory/corda-dev' }
        // [Option 1: Add CORDA_ENTERPRISE_REPOSITORY_URL, CORDA_ENTERPRISE_REPOSITORY_USERNAME and CORDA_ENTERPRISE_REPOSITORY_PASSWORD environment variables that point to your company's maven repository which contain the enterprise binaries.]
        if (System.env.CORDA_ENTERPRISE_REPOSITORY_URL != null) {
            maven {
                url = System.getenv('CORDA_ENTERPRISE_REPOSITORY_URL')
                credentials {
                    username = System.getenv('CORDA_ENTERPRISE_REPOSITORY_USERNAME')
                    password = System.getenv('CORDA_ENTERPRISE_REPOSITORY_PASSWORD')
                }
            }
        }
        // [Option 2: Add Corda Enterprise binaries in ~/.m2/repository or C:\Documents and Settings\{your-username}\.m2]
        // [Option 3: uncomment the following block and tweak it to point to resolve Corda Enterprise dependencies against a custom path on your local file system.]
        // maven {
        //     url 'file://D:/path/to/local/directory'
        // }
=======
        maven { url 'https://ci-artifactory.corda.r3cev.com/artifactory/corda-releases' }
        maven { url 'https://jitpack.io' }
    }

    tasks.withType(org.jetbrains.kotlin.gradle.tasks.KotlinCompile) {
        kotlinOptions {
            languageVersion = "1.2"
            apiVersion = "1.2"
            jvmTarget = "1.8"
            javaParameters = true   // Useful for reflection.
        }
    }

    jar {
        // This makes the JAR's SHA-256 hash repeatable.
        preserveFileTimestamps = false
        reproducibleFileOrder = true
>>>>>>> ba724137
    }
}

apply plugin: 'net.corda.plugins.cordapp'
apply plugin: 'net.corda.plugins.cordformation'

sourceSets {
    main {
        resources {
            srcDir "config/dev"
        }
    }
    test {
        resources {
            srcDir "config/test"
        }
    }
}

cordapp {
    targetPlatformVersion corda_platform_version.toInteger()
    minimumPlatformVersion corda_platform_version.toInteger()
    info {
        name "Contract Upgrades"
        vendor "Corda Open Source"
    }
}

dependencies {
    // Needed by deployNodes task.
    cordaRuntime "$corda_release_group:corda:$corda_release_version"

    // Basic console logging
    runtimeOnly "org.slf4j:slf4j-simple:$slf4j_version"

    // CorDapp dependencies.
    cordapp project(":cordapp")
    cordapp project(":cordapp-contracts-states")
    cordapp project(":cordapp-new-contract")
    cordapp project(":cordapp-new-contract-with-legacy-constraint")
}

task deployNodes(type: net.corda.plugins.Cordform, dependsOn: ['jar']) {
    nodeDefaults {
        projectCordapp {
            deploy = false
        }
        cordapp project(':cordapp-contracts-states')
        cordapp project(':cordapp')
        cordapp project(':cordapp-new-contract')
        cordapp project(':cordapp-new-contract-with-legacy-constraint')
    }
    node {
        name "O=Notary,L=London,C=GB"
        notary = [validating : true]
        p2pPort 10002
        rpcSettings {
            address("localhost:10003")
            adminAddress("localhost:10043")
        }
    }
    node {
        name "O=PartyA,L=London,C=GB"
        p2pPort 10005
        rpcSettings {
            address("localhost:10006")
            adminAddress("localhost:10046")
        }
        rpcUsers = [[ user: "user1", "password": "test", "permissions": ["ALL"]]]
    }
    node {
        name "O=PartyB,L=New York,C=US"
        p2pPort 10008
        rpcSettings {
            address("localhost:10009")
            adminAddress("localhost:10049")
        }
        rpcUsers = [[ user: "user1", "password": "test", "permissions": ["ALL"]]]
    }
}

task runUpgradeContractClient(type: JavaExec, dependsOn: assemble) {
    classpath = sourceSets.main.runtimeClasspath
    main = 'com.upgrade.client.ClientKt'
    args = ['localhost:10006', 'localhost:10009']
}

task runUpgradeContractClientWithLegacyContraint(type: JavaExec) {
    classpath = sourceSets.main.runtimeClasspath
    main = 'com.upgrade.client.ClientWithLegacyConstraintKt'
    args = ['localhost:10006', 'localhost:10009']
}<|MERGE_RESOLUTION|>--- conflicted
+++ resolved
@@ -1,21 +1,12 @@
 buildscript {
     ext {
-<<<<<<< HEAD
         corda_release_group = 'com.r3.corda'
-        corda_release_version = '4.0-RC02'
-        corda_gradle_plugins_version = '4.0.40'
-        kotlin_version = '1.2.71'
-        junit_version = '4.12'
-        quasar_version = '0.7.11_r3'
-=======
-        corda_release_group = 'net.corda'
-        corda_release_version = '4.0-RC07'
+        corda_release_version = '4.0-RC03'
         corda_gradle_plugins_version = '4.0.40'
         kotlin_version = '1.2.71'
         junit_version = '4.12'
         slf4j_version = '1.7.25'
-        quasar_version = '0.7.10'
->>>>>>> ba724137
+        quasar_version = '0.7.11_r3'
         corda_platform_version = '4'
     }
 
@@ -35,16 +26,12 @@
 }
 
 allprojects {
-<<<<<<< HEAD
-=======
     apply plugin: 'kotlin'
 
->>>>>>> ba724137
     repositories {
         mavenLocal()
         jcenter()
         mavenCentral()
-<<<<<<< HEAD
         maven { url 'https://jitpack.io' }
         maven { url 'https://ci-artifactory.corda.r3cev.com/artifactory/corda' }
         maven { url 'https://ci-artifactory.corda.r3cev.com/artifactory/corda-dev' }
@@ -63,9 +50,6 @@
         // maven {
         //     url 'file://D:/path/to/local/directory'
         // }
-=======
-        maven { url 'https://ci-artifactory.corda.r3cev.com/artifactory/corda-releases' }
-        maven { url 'https://jitpack.io' }
     }
 
     tasks.withType(org.jetbrains.kotlin.gradle.tasks.KotlinCompile) {
@@ -81,7 +65,6 @@
         // This makes the JAR's SHA-256 hash repeatable.
         preserveFileTimestamps = false
         reproducibleFileOrder = true
->>>>>>> ba724137
     }
 }
 
