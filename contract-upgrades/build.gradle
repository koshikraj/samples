buildscript {
    ext {
<<<<<<< HEAD
        corda_release_group = 'com.r3.corda'
        corda_release_version = '4.0-RC04'
        corda_gradle_plugins_version = '4.0.40'
=======
        corda_release_group = 'net.corda'
        corda_release_version = '4.0'
        corda_gradle_plugins_version = '4.0.42'
>>>>>>> 9c38d3a5
        kotlin_version = '1.2.71'
        junit_version = '4.12'
        slf4j_version = '1.7.25'
        quasar_version = '0.7.11_r3'
        corda_platform_version = '4'
    }

    repositories {
        mavenLocal()
        mavenCentral()
        jcenter()
        maven { url 'https://ci-artifactory.corda.r3cev.com/artifactory/corda-releases' }
    }

    dependencies {
        classpath "org.jetbrains.kotlin:kotlin-gradle-plugin:$kotlin_version"
        classpath "net.corda.plugins:cordapp:$corda_gradle_plugins_version"
        classpath "net.corda.plugins:cordformation:$corda_gradle_plugins_version"
        classpath "net.corda.plugins:quasar-utils:$corda_gradle_plugins_version"
    }
}

allprojects {
    apply plugin: 'kotlin'

    repositories {
        mavenLocal()
        jcenter()
        mavenCentral()
        maven { url 'https://jitpack.io' }
        maven { url 'https://repo.gradle.org/gradle/libs-releases' }
        maven { url 'https://ci-artifactory.corda.r3cev.com/artifactory/corda' }
        maven { url 'https://ci-artifactory.corda.r3cev.com/artifactory/corda-dev' }
        // [Option 1: Add CORDA_ENTERPRISE_REPOSITORY_URL, CORDA_ENTERPRISE_REPOSITORY_USERNAME and CORDA_ENTERPRISE_REPOSITORY_PASSWORD environment variables that point to your company's maven repository which contain the enterprise binaries.]
        if (System.env.CORDA_ENTERPRISE_REPOSITORY_URL != null) {
            maven {
                url = System.getenv('CORDA_ENTERPRISE_REPOSITORY_URL')
                credentials {
                    username = System.getenv('CORDA_ENTERPRISE_REPOSITORY_USERNAME')
                    password = System.getenv('CORDA_ENTERPRISE_REPOSITORY_PASSWORD')
                }
            }
        }
        // [Option 2: Add Corda Enterprise binaries in ~/.m2/repository or C:\Documents and Settings\{your-username}\.m2]
        // [Option 3: uncomment the following block and tweak it to point to resolve Corda Enterprise dependencies against a custom path on your local file system.]
        // maven {
        //     url 'file://D:/path/to/local/directory'
        // }
    }

    tasks.withType(org.jetbrains.kotlin.gradle.tasks.KotlinCompile) {
        kotlinOptions {
            languageVersion = "1.2"
            apiVersion = "1.2"
            jvmTarget = "1.8"
            javaParameters = true   // Useful for reflection.
        }
    }

    jar {
        // This makes the JAR's SHA-256 hash repeatable.
        preserveFileTimestamps = false
        reproducibleFileOrder = true
    }
}

apply plugin: 'net.corda.plugins.cordapp'
apply plugin: 'net.corda.plugins.cordformation'
apply plugin: 'net.corda.plugins.quasar-utils'

sourceSets {
    test {
        resources {
            srcDir "config/test"
        }
    }
}

cordapp {
    targetPlatformVersion corda_platform_version.toInteger()
    minimumPlatformVersion corda_platform_version.toInteger()
    info {
        name "Contract Upgrades"
        vendor "Corda Open Source"
    }
}

dependencies {
    // Needed by deployNodes task.
    cordaRuntime "$corda_release_group:corda:$corda_release_version"

    // Basic console logging
    runtimeOnly "org.slf4j:slf4j-simple:$slf4j_version"

    // CorDapp dependencies.
    cordapp project(":cordapp")
    cordapp project(":cordapp-contracts-states")
    cordapp project(":cordapp-new-contract")
    cordapp project(":cordapp-new-contract-with-legacy-constraint")

    testCompile "$corda_release_group:corda-node-driver:$corda_release_version"
}

task deployNodes(type: net.corda.plugins.Cordform, dependsOn: ['jar']) {
    nodeDefaults {
        projectCordapp {
            deploy = false
        }
        cordapp project(':cordapp-contracts-states')
        cordapp project(':cordapp')
        cordapp project(':cordapp-new-contract')
        cordapp project(':cordapp-new-contract-with-legacy-constraint')
    }
    node {
        name "O=Notary,L=London,C=GB"
        notary = [validating : true]
        p2pPort 10002
        rpcSettings {
            address("localhost:10003")
            adminAddress("localhost:10043")
        }
    }
    node {
        name "O=PartyA,L=London,C=GB"
        p2pPort 10005
        rpcSettings {
            address("localhost:10006")
            adminAddress("localhost:10046")
        }
        rpcUsers = [[ user: "user1", "password": "test", "permissions": ["ALL"]]]
    }
    node {
        name "O=PartyB,L=New York,C=US"
        p2pPort 10008
        rpcSettings {
            address("localhost:10009")
            adminAddress("localhost:10049")
        }
        rpcUsers = [[ user: "user1", "password": "test", "permissions": ["ALL"]]]
    }
}

task runUpgradeContractClient(type: JavaExec, dependsOn: assemble) {
    classpath = sourceSets.main.runtimeClasspath
    main = 'com.upgrade.client.ClientKt'
    args = ['localhost:10006', 'localhost:10009']
}

task runUpgradeContractClientWithLegacyContraint(type: JavaExec, dependsOn: assemble) {
    classpath = sourceSets.main.runtimeClasspath
    main = 'com.upgrade.client.ClientWithLegacyConstraintKt'
    args = ['localhost:10006', 'localhost:10009']
}<|MERGE_RESOLUTION|>--- conflicted
+++ resolved
@@ -1,14 +1,8 @@
 buildscript {
     ext {
-<<<<<<< HEAD
         corda_release_group = 'com.r3.corda'
-        corda_release_version = '4.0-RC04'
-        corda_gradle_plugins_version = '4.0.40'
-=======
-        corda_release_group = 'net.corda'
-        corda_release_version = '4.0'
+        corda_release_version = '4.0-RC05'
         corda_gradle_plugins_version = '4.0.42'
->>>>>>> 9c38d3a5
         kotlin_version = '1.2.71'
         junit_version = '4.12'
         slf4j_version = '1.7.25'
