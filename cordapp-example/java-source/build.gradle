--- conflicted
+++ resolved
@@ -86,10 +86,7 @@
             address("localhost:10005")
             adminAddress("localhost:10006")
         }
-<<<<<<< HEAD
-        webPort 10007
-=======
->>>>>>> 317f50d8
+
         cordapps = ["$corda_release_group:corda-finance:$corda_release_version"]
         rpcUsers = [[user: "user1", "password": "test", "permissions": ["ALL"]]]
     }
@@ -100,10 +97,7 @@
             address("localhost:10009")
             adminAddress("localhost:10010")
         }
-<<<<<<< HEAD
-        webPort 10011
-=======
->>>>>>> 317f50d8
+
         cordapps = ["$corda_release_group:corda-finance:$corda_release_version"]
         rpcUsers = [[user: "user1", "password": "test", "permissions": ["ALL"]]]
     }
